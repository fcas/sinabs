--- conflicted
+++ resolved
@@ -318,46 +318,6 @@
         # TODO: Modify in case of non-sequential models
         dvs.destinations[1].enable = False
 
-<<<<<<< HEAD
-        for i, chip_equivalent_layer in enumerate(self.sequence):
-            # happens when the network starts with pooling
-            if isinstance(chip_equivalent_layer, sl.SumPool2d):
-                # This case can only happen if `self.sequence` starts with a pooling layer
-                # or input layer because all other pooling layers should get consolidated.
-                # Therefore, require that input comes from DVS (Already done in `__init__`,
-                # here just for making sure).
-                assert self._dvs_input
-
-                # - Set pooling for dvs layer
-                assert chip_equivalent_layer.stride == chip_equivalent_layer.kernel_size
-                dvs.pooling.y, dvs.pooling.x = chip_equivalent_layer.kernel_size
-
-            elif isinstance(chip_equivalent_layer, DynapcnnLayer):
-                # Object representing DYNAPCNN layer
-                chip_layer = config.cnn_layers[chip_layers[i_layer_chip]]
-                # read the configuration dictionary from DynapcnnLayer
-                # and write it to the dynapcnn configuration object
-                self.write_dynapcnn_config(
-                    chip_equivalent_layer.config_dict, chip_layer
-                )
-
-                # For now: Sequential model, second destination always disabled
-                chip_layer.destinations[1].enable = False
-
-                if i == len(self.sequence) - 1:
-                    # last layer
-                    chip_layer.destinations[0].enable = False
-                else:
-                    i_layer_chip += 1
-                    # Set destination layer
-                    chip_layer.destinations[0].layer = chip_layers[i_layer_chip]
-                    chip_layer.destinations[
-                        0
-                    ].pooling = chip_equivalent_layer.config_dict["Pooling"]
-                    chip_layer.destinations[0].enable = True
-            elif isinstance(chip_equivalent_layer, sl.InputLayer):
-                pass
-=======
         ## Update config object according to model specifications
         # Check for first layer to be sumpool, while ignoring InputLayer
         for first_layer in self.sequence:
@@ -371,7 +331,6 @@
                         first_layer.stride == first_layer.kernel_size
                 )
                 dvs.pooling.y, dvs.pooling.x = first_layer.kernel_size
->>>>>>> 147b29c1
             else:
                 raise ValueError("Network cannot start with pooling if dvs_input=False")
 
@@ -473,17 +432,6 @@
 
         return i_next, output_shape, rescaling_from_pooling
 
-<<<<<<< HEAD
-    def forward(self, x: torch.Tensor) -> torch.Tensor:
-        """Torch's forward pass."""
-        self.eval()
-        with torch.no_grad():
-            return self.sequence(x)
-
-    def write_dynapcnn_config(self, config_dict: dict, chip_layer: "CNNLayerConfig"):
-        """
-        Write a single layer configuration to the dynapcnn conf object.
-=======
     def forward(self, x):
         if hasattr(self, "device") and _parse_device_string(self.device)[0] in ("dynapcnndevkit", "speck2devkit"):
             _ = self.samna_output_buffer.get_events()  # Flush buffer
@@ -503,7 +451,6 @@
             self.eval()
             with torch.no_grad():
                 return self.sequence(x)
->>>>>>> 147b29c1
 
     def memory_summary(self):
         """
@@ -536,47 +483,6 @@
         dvs: bool
             If `True`, x- and y- pooling may be different and a tuple is returned instead of an integer.
 
-<<<<<<< HEAD
-        Returns
-        -------
-            int or tuple of ints
-                Consolidated pooling size. Tuple if `dvs` is `True`.
-            int or None
-                Index of first object in `layers` that is not a `AvgPool2d`,
-                or `None`, if all objects in `layers` are `AvgPool2d`.
-            int or None
-                Rescaling factor needed when turning AvgPool to SumPool. May
-                differ from the pooling kernel in certain cases.
-        """
-        pooling = [1, 1] if dvs else 1
-        rescaling_factor = 1
-
-        for i_next, lyr in enumerate(layers):
-            if isinstance(lyr, nn.AvgPool2d):
-
-                if self._discretize:
-                    warn(
-                        "For average pooling, subsequent weights are scaled down. This can lead to larger quantization errors when `discretize` is `True`."
-                    )
-
-                # Update pooling size
-                new_pooling = self.get_pooling_size(lyr, dvs=dvs)
-                if dvs:
-                    pooling[0] *= new_pooling[0]
-                    pooling[1] *= new_pooling[1]
-                    rescaling_factor *= new_pooling[0] * new_pooling[1]
-                else:
-                    pooling *= new_pooling
-                    rescaling_factor *= new_pooling ** 2
-            elif isinstance(lyr, sl.SumPool2d):
-                # Update pooling size
-                new_pooling = self.get_pooling_size(lyr, dvs=dvs, check_pad=False)
-                if dvs:
-                    pooling[0] *= new_pooling[0]
-                    pooling[1] *= new_pooling[1]
-                else:
-                    pooling *= new_pooling
-=======
     Returns
     -------
         int or tuple of ints
@@ -608,7 +514,6 @@
             if dvs:
                 pooling[0] *= new_pooling[0]
                 pooling[1] *= new_pooling[1]
->>>>>>> 147b29c1
             else:
                 pooling *= new_pooling
         else:
