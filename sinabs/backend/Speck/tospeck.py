from warnings import warn

import torch.nn as nn
import sinabs.layers as sl
from sinabs.cnnutils import infer_output_shape
from typing import Dict, Tuple, Union, Optional

import samna.speck as sd

# import speckdemo as sd
from .SpeckLayer import SpeckLayer


class SpeckCompatibleNetwork(nn.Module):
    def __init__(
        self,
        snn: Union[nn.Module, sl.TorchLayer],
        input_shape: Optional[Tuple[int]] = None,
        dvs_input: bool = True,
    ) -> Dict:
        """
        Build a configuration object of a given module

        :param snn: sinabs.Network or sinabs.layers.TorchLayer instance
        """
<<<<<<< HEAD
        super().__init__()

        config = sd.configuration.SpeckConfiguration()
=======
        self.config = sd.configuration.SpeckConfiguration()
>>>>>>> dddcff6a

        # TODO: Currently only spiking seq. models are supported
        try:
            layers = list(snn.spiking_model.seq)
        except AttributeError:
            raise ValueError("`snn` must contain a sequential spiking model.")

        compatible_layers = []

        i_layer = 0
        i_layer_speck = 0

        # - Input to start with
        if isinstance(layers[0], sl.InputLayer):
            input_shape = layers[0].output_shape
            i_layer += 1
        elif input_shape is None:
            raise ValueError(
                "`input_shape` must be provided if first layer is not `InputLayer`."
            )
        if dvs_input:
            # - Cut DVS output to match output shape of `lyr_curr`
            dvs = self.config.dvs_layer
            dvs.cut.y = input_shape[1]
            dvs.cut.x = input_shape[2]
            # TODO: How to deal with feature count?

        # - Iterate over layers from model
        while i_layer < len(layers):

            # Layer to be ported to Speck
            lyr_curr = layers[i_layer]

            if isinstance(lyr_curr, nn.Conv2d):
                # Object representing Speck layer
<<<<<<< HEAD
                speck_layer = config.cnn_layers[i_layer_speck]

                # Next layer needs to be spiking
                lyr_next = layers[i_layer + 1]
                if not isinstance(lyr_next, sl.iaf_bptt.SpikingLayer):
                    raise TypeError(
                        "Convolutional layer must be followed by spiking layer."
                    )

                # Extract configuration specs from layer objects and update Speck config
                # input_shape = self.spiking_conv2d_to_speck(
                #     input_shape, lyr_curr, lyr_next, speck_layer
                # )

                # - Consolidate pooling from subsequent layers
                pooling, input_shape, i_next = self.consolidate_pooling(
                    layers[i_layer + 2 :], input_shape
                )

                compatible_object = SpeckLayer(conv=lyr_curr, spk=lyr_next, pool=pooling, in_shape=input_shape)
                compatible_layers.append(compatible_object)
                input_shape = self.write_speck_config(input_shape, compatible_object.config_dict, speck_layer)

                # - Destination for CNN layer... make sure that is cnn or sum pooling?

                # For now: Sequential model, second destination always disabled
                speck_layer.destinations[1].enable = False

                if i_next is not None:
                    # Set destination layer
                    speck_layer.destinations[0].layer = i_layer_speck + 1
                    speck_layer.destinations[0].pooling = pooling
                    speck_layer.destinations[0].enable = True
                    # print(f"Setting up destination as speck layer {i_layer_speck + 1}")

=======
                i_next, input_shape = self._handle_conv2d_layer(
                    layers[i_layer:], input_shape, i_layer_speck,
                )

                if i_next is None:
                    # TODO: How to route to readout layer? Does destination need to be set?
                    break
                else:
>>>>>>> dddcff6a
                    # Add 2 to i_layer to go to next layer, + i_next for number
                    # of consolidated pooling layers
                    i_layer += i_next + 2
                    i_layer_speck += 1

            elif isinstance(lyr_curr, nn.AvgPool2d):
                # This case can only happen when `layers` starts with a pooling layer, or
                # input layer because all other pooling layers should get consolidated.
                # Assume that input comes from DVS.

                # Object representing Speck DVS
                dvs = self.config.dvs_layer
                pooling, i_next = self.consolidate_pooling(layers[i_layer:], dvs=True)
                dvs.pooling.y, dvs.pooling.x = pooling
                compatible_layers.append(
                    nn.AvgPool2d(kernel_size=pooling, stride=pooling)
                )

                if i_next is not None:
                    dvs.destinations[0].layer = i_layer_speck
                    dvs.destinations[0].enable = True
                    i_layer += i_next
                else:
                    break

            elif isinstance(lyr_curr, nn.Dropout2d):
                # - Ignore dropout layers
                i_layer += 1

            elif isinstance(lyr_curr, nn.Flatten):
                input_shape = infer_output_shape(lyr_curr, input_shape)
                if len(input_shape) < 3:
                    # - Fill shape with 1's to match expected dimensions
                    input_shape += (3 - len(input_shape)) * (1,)
                i_layer += 1

                # if i_layer == len(layers):
                #     raise TypeError("Final layer cannot be of type `Flatten`")

            elif isinstance(lyr_curr, nn.Linear):
                # raise TypeError(
                #     "`Linear` layer must be preceded by layer of type `Flatten`."
                # )

                # - Convert to convolutional 2d layer
                lyr_curr = convert_linear_to_conv(input_shape, lyr_curr)

                # - Go on as with conv. layer, replacing the linear layer
                i_next, input_shape = self._handle_conv2d_layer(
                    [lyr_curr] + layers[i_layer + 1 :], input_shape, i_layer_speck,
                )

                if i_next is None:
                    # TODO: How to route to readout layer? Does destination need to be set?
                    break
                else:
                    # Add 2 to i_layer to go to next layer (after Linear and Spiking)
                    # + i_next for number of consolidated pooling layers
                    i_layer += i_next + 2
                    i_layer_speck += 1

            elif isinstance(lyr_curr, sl.InputLayer):
                raise TypeError(f"Only first layer can be of type {type(lyr_curr)}.")

            elif isinstance(lyr_curr, sl.iaf_bptt.SpikingLayer):
                raise TypeError(
                    "`SpikingLayer` must be preceded by layer of type `Conv2d` or `Linear`."
                )

            else:
                raise TypeError(
                    f"Layers of type {type(lyr_curr)} are currently not supported."
                )

        # TODO: Does anything need to be done after iterating over layers?

        # print("Finished configuration of Speck.")

<<<<<<< HEAD
        self._config = config
        self.sequence = nn.Sequential(*compatible_layers)

    @property
    def config(self):
        return self._config
=======
    def _handle_conv2d_layer(self, layers, input_shape, i_layer_speck):

        lyr_curr = layers[0]

        # Object representing Speck layer
        speck_layer = self.config.cnn_layers[i_layer_speck]

        # Next layer needs to be spiking
        try:
            lyr_next = layers[1]
        except IndexError:
            reached_end = True
        else:
            reached_end = False
        if reached_end or not isinstance(lyr_next, sl.iaf_bptt.SpikingLayer):
            raise TypeError("Convolutional layer must be followed by spiking layer.")

        # Extract configuration specs from layer objects and update Speck config
        input_shape = self.spiking_conv2d_to_speck(
            input_shape, lyr_curr, lyr_next, speck_layer
        )

        # - Consolidate pooling from subsequent layers
        pooling, input_shape, i_next = self.consolidate_pooling(layers[2:], input_shape)

        # - Destination for CNN layer... make sure that is cnn or sum pooling?

        # For now: Sequential model, second destination always disabled
        speck_layer.destinations[1].enable = False

        if i_next is not None:
            # Set destination layer
            speck_layer.destinations[0].layer = i_layer_speck + 1
            speck_layer.destinations[0].pooling = pooling
            speck_layer.destinations[0].enable = True

        else:
            speck_layer.destinations[0].enable = False

        return i_next, input_shape
>>>>>>> dddcff6a

    def forward(self, x):
        return self.sequence(x)

    def write_speck_config(
        self,
        input_shape: dict,
        config_dict: dict,
        speck_layer,  #: sd.configuration.CNNLayerConfig,
    ) -> Tuple[int]:
        # Update configuration of the Speck layer
        # print("Setting dimensions:")
        # pprint(layer_config["dimensions"])
        # print("Setting weights, shape:", np.array(layer_config["weights"]).shape)
        # print("Setting biases, shape:", np.array(layer_config["biases"]).shape)
        speck_layer.dimensions = config_dict["dimensions"]
        speck_layer.weights = config_dict["weights"]
        speck_layer.biases = config_dict["biases"]
        if config_dict["neurons_state"] is not None:
            pass
            # print("Setting state:", layer_config["neurons_state"])
            # TODO unclear why error
            # speck_layer.neurons_initial_value = layer_config["neurons_state"]
        for param, value in config_dict["layer_params"].items():
            # print(f"Setting parameter {param}: {value}")
            setattr(speck_layer, param, value)

        # Output shape with given input
        dimensions = config_dict["dimensions"]
        output_shape = (
            dimensions["output_feature_count"],
            dimensions["output_size_y"],
            dimensions["output_size_x"],
        )
        print("Output shape:", output_shape)
        return output_shape

    def consolidate_pooling(
        self, layers, input_shape: Tuple[int], dvs: bool = False
    ) -> Tuple[Union[int, Tuple[int], None], int]:
        """
        consolidate_pooling - Consolidate the first `SumPooling2dLayer`s in `layers`
                              until the first object of different type.
        :param layers:  Iterable, containing `SumPooling2dLayer`s and other objects.
        :param dvs:     bool, if True, x- and y- pooling may be different and a
                              Tuple is returned instead of an integer.
        :return:
            int or tuple, consolidated pooling size. Tuple if `dvs` is true.
            int or None, index of first object in `layers` that is not a
                         `SumPooling2dLayer`, or `None`, if all objects in `layers`
                         are `SumPooling2dLayer`s.
        """

        pooling = (1, 1) if dvs else 1

        for i_next, lyr in enumerate(layers):
            if isinstance(lyr, nn.AvgPool2d):
                # Update pooling size
                new_pooling, input_shape = self.get_pooling_size(lyr, input_shape, dvs=dvs)
                if dvs:
                    pooling[0] *= new_pooling[0]
                    pooling[1] *= new_pooling[1]
                else:
                    pooling *= new_pooling
            else:
                # print("Pooling:", pooling)
                # print("Output shape:", input_shape)
                return pooling, input_shape, i_next

        # If this line is reached, all objects in `layers` are `SumPooling2dLayer`s.
        # print("Pooling:", pooling)
        # print("Output shape:", input_shape)
        return pooling, input_shape, None

    def get_pooling_size(
        self, layer: nn.AvgPool2d, input_shape: Tuple[int], dvs: bool = True
    ) -> Union[int, Tuple[int]]:
        """
        get_sumpool2d_pooling_size - Determine the pooling size of a `SumPooling2dLayer` object.
        :param layer:  `AvgPool2d` object
        :param dvs:    bool - If True, pooling does not need to be symmetric.
        :return:
            int or tuple - pooling size. If `dvs` is true, then return a tuple with
                           sizes for y- and x-pooling.
        """
        # Warn if there is non-zero padding.
        # Padding can be either int or tuple of ints
        if isinstance(layer.padding, int):
            warn_padding = layer.padding != 0
        else:
            warn_padding = any(pad != 0 for pad in layer.padding)
        if warn_padding:
            warn(
                f"AvgPool2d `{layer.layer_name}`: Padding is not supported for pooling layers."
            )

        # - Pooling and stride
        pooling = layer.kernel_size
        pooling_y, pooling_x = (
            (pooling, pooling) if isinstance(pooling, int) else pooling
        )

        stride = layer.stride
        stride_y, stride_x = (stride, stride) if isinstance(stride, int) else stride

        if dvs:
            # Check whether pooling and strides match
            if stride_y != pooling_y or stride_x != pooling_x:
                raise ValueError(
                    f"AvgPool2d `{layer.layer_name}`: Stride size must be the same as pooling size."
                )
            return (pooling_y, pooling_x), infer_output_shape(layer, input_shape)
        else:
            # Check whether pooling is symmetric
            if pooling_x != pooling_y:
                raise ValueError(
                    f"AvgPool2d `{layer.layer_name}`: Pooling must be symmetric for CNN layers."
                )
            pooling = pooling_x  # Is this the vertical dimension?
            # Check whether pooling and strides match
            if any(stride != pooling for stride in (stride_x, stride_y)):
                raise ValueError(
                    f"AvgPool2d `{layer.layer_name}`: Stride size must be the same as pooling size."
                )
            # TODO: infer_output_shape does not work with discretized
            return pooling, infer_output_shape(layer, input_shape)

<<<<<<< HEAD
    # def spiking_conv2d_to_dict(
    #     self, conv_lyr: nn.Conv2d, spike_lyr: sl.iaf_bptt.SpikingLayer, input_shape: dict
    # ):
    #     # - Discretize layers
    #     conv_lyr, spike_lyr = discretize_conv_spike(conv_lyr, spike_lyr, to_int=False)
    #
    #     # - Extract configuration info
    #     config = self.conv2d_to_dict(conv_lyr)
    #     config.update(self.spiking_to_dict(spike_lyr))
    #     config["layer_params"]["leak_enable"] = config.pop("leak_enable")
    #
    #     # - Input and output shapes
    #     conv2d_shape_out = infer_output_shape(conv_lyr, input_shape)
    #     spiking_shape_out = spike_lyr.get_output_shape(conv2d_shape_out)
    #
    #     dimensions = config["dimensions"]
    #     dimensions["channel_count"] = input_shape[0]
    #     dimensions["input_shape_y"] = input_shape[1]
    #     dimensions["input_shape_x"] = input_shape[2]
    #
    #     dimensions["output_feature_count"] = spiking_shape_out[0]
    #     dimensions["output_shape_y"] = spiking_shape_out[1]
    #     dimensions["output_shape_x"] = spiking_shape_out[2]
    #
    #     return config
    #
    # def conv2d_to_dict(self, layer: nn.Conv2d) -> Dict:
    #     """
    #     conv2d_to_dict - Extract a dict with parameters from a `Conv2dLayer`
    #                      so that they can be written to a Speck configuration.
    #     :param layer:    Conv2dLayer whose parameters should be extracted
    #     :return:
    #         Dict    Parameters of `layer`
    #     """
    #     # - Layer dimension parameters
    #     dimensions = dict()
    #
    #     # - Padding
    #     dimensions["padding_y"], dimensions["padding_x"] = layer.padding
    #
    #     # - Stride
    #     dimensions["stride_y"], dimensions["stride_x"] = layer.stride
    #
    #     # - Kernel size
    #     dimensions["kernel_size"] = layer.kernel_size[0]
    #     if dimensions["kernel_size"] != layer.kernel_size[1]:
    #         raise ValueError(
    #             f"SpikingConv2dLayer `{layer.layer_name}` Kernel must have same height and width."
    #         )
    #
    #     # TODO: Is dilation supported??
    #
    #     # - Weights and biases
    #     if layer.bias:
    #         weights, biases = layer.parameters()
    #         biases = biases.int().tolist()
    #         leak_enable = True
    #     else:
    #         (weights,) = layer.parameters()
    #         biases = [0 for _ in range(layer.out_channels)]
    #         leak_enable = False
    #     # TODO: Is transposing weights still necessary?
    #     # Transpose last two dimensions of weights to match cortexcontrol
    #     weights = weights.transpose(2, 3)
    #     weights = weights.int().tolist()
    #
    #     return {
    #         "dimensions": dimensions,
    #         "weights": weights,
    #         "biases": biases,
    #         "leak_enable": leak_enable,
    #     }

    # def spiking_to_dict(self, layer: sl.iaf_bptt.SpikingLayer) -> Dict:
    #     """
    #     spiking_to_dict - Extract a dict with parameters from a `SpikingLayer`
    #                       so that they can be written to a Speck configuration.
    #     :param layer:   SpikingLayer whose parameters should be extracted
    #     :return:
    #         Dict    Parameters of `layer`
    #     """
    #     layer = discretize_sl(layer)
    #
    #     # - Neuron states
    #     if layer.state is None or len(layer.state.shape) == 1:
    #         neurons_state = None
    #     else:
    #         # TODO: Is this still necessary?
    #         neurons_state = layer.state.transpose(2, 3).int().tolist()
    #
    #     # - Warn if membrane_subtract does not match threshold
    #     if layer.membrane_subtract != layer.threshold:
    #         warn(
    #             f"SpikingLayer `{layer.layer_name}`: Subtraction of membrane potential is always by high threshold."
    #         )
    #
    #     layer_params = dict(
    #         threshold_high=layer.threshold,
    #         threshold_low=layer.threshold_low,
    #         monitor_enable=False,  # Yes or no?
    #     )
    #
    #     return {
    #         "layer_params": layer_params,
    #         "neurons_state": neurons_state,
    #     }
=======
    def spiking_conv2d_to_dict(
        self,
        conv_lyr: nn.Conv2d,
        spike_lyr: sl.iaf_bptt.SpikingLayer,
        input_shape: dict,
    ):
        # - Discretize layers
        conv_lyr, spike_lyr = discretize_conv_spike(conv_lyr, spike_lyr, to_int=False)

        # - Extract configuration info
        config = self.conv2d_to_dict(conv_lyr)
        config.update(self.spiking_to_dict(spike_lyr))
        config["layer_params"]["leak_enable"] = config.pop("leak_enable")

        # - Input and output shapes
        conv2d_shape_out = infer_output_shape(conv_lyr, input_shape)
        spiking_shape_out = spike_lyr.get_output_shape(conv2d_shape_out)

        dimensions = config["dimensions"]
        dimensions["channel_count"] = input_shape[0]
        dimensions["input_shape_y"] = input_shape[1]
        dimensions["input_shape_x"] = input_shape[2]

        dimensions["output_feature_count"] = spiking_shape_out[0]
        dimensions["output_shape_y"] = spiking_shape_out[1]
        dimensions["output_shape_x"] = spiking_shape_out[2]

        return config

    def conv2d_to_dict(self, layer: nn.Conv2d) -> Dict:
        """
        conv2d_to_dict - Extract a dict with parameters from a `Conv2dLayer`
                         so that they can be written to a Speck configuration.
        :param layer:    Conv2dLayer whose parameters should be extracted
        :return:
            Dict    Parameters of `layer`
        """
        # - Layer dimension parameters
        dimensions = dict()

        # - Padding
        dimensions["padding_y"], dimensions["padding_x"] = layer.padding

        # - Stride
        dimensions["stride_y"], dimensions["stride_x"] = layer.stride

        # - Kernel size
        dimensions["kernel_size"] = layer.kernel_size[0]
        if dimensions["kernel_size"] != layer.kernel_size[1]:
            raise ValueError(
                f"SpikingConv2dLayer `{layer.layer_name}` Kernel must have same height and width."
            )

        # TODO: Is dilation supported??

        # - Weights and biases
        if layer.bias:
            weights, biases = layer.parameters()
            biases = biases.int().tolist()
            leak_enable = True
        else:
            (weights,) = layer.parameters()
            biases = [0 for _ in range(layer.out_channels)]
            leak_enable = False
        # TODO: Is transposing weights still necessary?
        # Transpose last two dimensions of weights to match cortexcontrol
        weights = weights.transpose(2, 3)
        weights = weights.int().tolist()

        return {
            "dimensions": dimensions,
            "weights": weights,
            "biases": biases,
            "leak_enable": leak_enable,
        }

    def spiking_to_dict(self, layer: sl.iaf_bptt.SpikingLayer) -> Dict:
        """
        spiking_to_dict - Extract a dict with parameters from a `SpikingLayer`
                          so that they can be written to a Speck configuration.
        :param layer:   SpikingLayer whose parameters should be extracted
        :return:
            Dict    Parameters of `layer`
        """
        layer = discretize_sl(layer)

        # - Neuron states
        if layer.state is None or len(layer.state.shape) == 1:
            neurons_state = None
        else:
            # TODO: Is this still necessary?
            neurons_state = layer.state.transpose(2, 3).int().tolist()

        # - Warn if membrane_subtract does not match threshold
        if layer.membrane_subtract != layer.threshold:
            warn(
                f"SpikingLayer `{layer.layer_name}`: Subtraction of membrane potential is always by high threshold."
            )

        layer_params = dict(
            threshold_high=layer.threshold,
            threshold_low=layer.threshold_low,
            monitor_enable=False,  # Yes or no?
        )

        return {
            "layer_params": layer_params,
            "neurons_state": neurons_state,
        }
>>>>>>> dddcff6a


def convert_linear_to_conv(input_shape, lin):
    in_chan, in_h, in_w = input_shape

    if lin.in_features != in_chan * in_h * in_w:
        raise ValueError("Shapes don't match.")

    layer = nn.Conv2d(
        in_channels=in_chan,
        kernel_size=(in_h, in_w),
        out_channels=lin.out_features,
        padding=0,
        bias=lin.bias is not None,
    )

    if lin.bias is not None:
        layer.bias.data = lin.bias.data.clone().detach()

    layer.weight.data = (
        lin.weight.data.clone()
        .detach()
        .reshape((lin.out_features, in_chan, in_h, in_w))
    )

    return layer


# def identity_dimensions(input_shape: Tuple[int]) -> sd.configuration.CNNLayerDimensions:
#     """
#     identity_dimensions - Return `CNNLayerDimensions` for Speck such that the layer
#                           performs an identity operation.
#     :param input_shape:   Tuple with feature_count, vertical and horizontal size of
#                           input to the layer.
#     :return:
#         CNNLayerDimensions corresponding to identity operation.
#     """
#     dimensions = sd.configuration.CNNLayerDimensions()
#     # No padding
#     dimensions.padding.x = 0
#     dimensions.padding.y = 0
#     # Stride 1
#     dimensions.stride.x = 1
#     dimensions.stride.y = 1
#     # Input shape
#     dimensions.input_shape.feature_count = input_shape[0]
#     dimensions.input_shape.y = input_shape[1]
#     dimensions.input_shape.x = input_shape[2]
#     # Output shape
#     dimensions.output_shape.feature_count = input_shape[0]
#     dimensions.output_shape.y = input_shape[1]
#     dimensions.output_shape.x = input_shape[2]

#     return dimensions


# def identity_weights(feature_count: int) -> List[List[List[List[int]]]]:
#     """
#     identity_weights - Return weights that correspond to identity operation,
#                        assuming that feature_count and channel_count are the same.
#     :param feature_count:  int  Number of input features
#     :return:
#         list    Weights for identity operation
#     """
#     return [
#         [[[int(i == j)]] for j in range(feature_count)] for i in range(feature_count)
#     ]


# def write_to_device(config: Dict, device: samna.SpeckModel, weights=None):
#     """
#     Write your model configuration to dict

#     :param config:
#     :param device:
#     :return:
#     """
#     device.set_config(to_speck_config(config))
#     if weights:
#         device.set_weights(weights)
#     device.apply()


# def to_speck_config(config: Dict) -> samna.SpeckConfig:
#     speck_config = samna.SpeckConfig()
#     # TODO

#     # Populate the config
#     return speck_config<|MERGE_RESOLUTION|>--- conflicted
+++ resolved
@@ -23,21 +23,17 @@
 
         :param snn: sinabs.Network or sinabs.layers.TorchLayer instance
         """
-<<<<<<< HEAD
         super().__init__()
 
-        config = sd.configuration.SpeckConfiguration()
-=======
         self.config = sd.configuration.SpeckConfiguration()
->>>>>>> dddcff6a
+
+        self.compatible_layers = []
 
         # TODO: Currently only spiking seq. models are supported
         try:
             layers = list(snn.spiking_model.seq)
         except AttributeError:
             raise ValueError("`snn` must contain a sequential spiking model.")
-
-        compatible_layers = []
 
         i_layer = 0
         i_layer_speck = 0
@@ -63,45 +59,8 @@
             # Layer to be ported to Speck
             lyr_curr = layers[i_layer]
 
-            if isinstance(lyr_curr, nn.Conv2d):
+            if isinstance(lyr_curr, (nn.Conv2d, nn.Linear)):
                 # Object representing Speck layer
-<<<<<<< HEAD
-                speck_layer = config.cnn_layers[i_layer_speck]
-
-                # Next layer needs to be spiking
-                lyr_next = layers[i_layer + 1]
-                if not isinstance(lyr_next, sl.iaf_bptt.SpikingLayer):
-                    raise TypeError(
-                        "Convolutional layer must be followed by spiking layer."
-                    )
-
-                # Extract configuration specs from layer objects and update Speck config
-                # input_shape = self.spiking_conv2d_to_speck(
-                #     input_shape, lyr_curr, lyr_next, speck_layer
-                # )
-
-                # - Consolidate pooling from subsequent layers
-                pooling, input_shape, i_next = self.consolidate_pooling(
-                    layers[i_layer + 2 :], input_shape
-                )
-
-                compatible_object = SpeckLayer(conv=lyr_curr, spk=lyr_next, pool=pooling, in_shape=input_shape)
-                compatible_layers.append(compatible_object)
-                input_shape = self.write_speck_config(input_shape, compatible_object.config_dict, speck_layer)
-
-                # - Destination for CNN layer... make sure that is cnn or sum pooling?
-
-                # For now: Sequential model, second destination always disabled
-                speck_layer.destinations[1].enable = False
-
-                if i_next is not None:
-                    # Set destination layer
-                    speck_layer.destinations[0].layer = i_layer_speck + 1
-                    speck_layer.destinations[0].pooling = pooling
-                    speck_layer.destinations[0].enable = True
-                    # print(f"Setting up destination as speck layer {i_layer_speck + 1}")
-
-=======
                 i_next, input_shape = self._handle_conv2d_layer(
                     layers[i_layer:], input_shape, i_layer_speck,
                 )
@@ -110,7 +69,6 @@
                     # TODO: How to route to readout layer? Does destination need to be set?
                     break
                 else:
->>>>>>> dddcff6a
                     # Add 2 to i_layer to go to next layer, + i_next for number
                     # of consolidated pooling layers
                     i_layer += i_next + 2
@@ -125,7 +83,7 @@
                 dvs = self.config.dvs_layer
                 pooling, i_next = self.consolidate_pooling(layers[i_layer:], dvs=True)
                 dvs.pooling.y, dvs.pooling.x = pooling
-                compatible_layers.append(
+                self.compatible_layers.append(
                     nn.AvgPool2d(kernel_size=pooling, stride=pooling)
                 )
 
@@ -141,36 +99,14 @@
                 i_layer += 1
 
             elif isinstance(lyr_curr, nn.Flatten):
-                input_shape = infer_output_shape(lyr_curr, input_shape)
-                if len(input_shape) < 3:
-                    # - Fill shape with 1's to match expected dimensions
-                    input_shape += (3 - len(input_shape)) * (1,)
+                # input_shape = infer_output_shape(lyr_curr, input_shape)
+                # if len(input_shape) < 3:
+                #     # - Fill shape with 1's to match expected dimensions
+                #     input_shape += (3 - len(input_shape)) * (1,)
                 i_layer += 1
 
                 # if i_layer == len(layers):
                 #     raise TypeError("Final layer cannot be of type `Flatten`")
-
-            elif isinstance(lyr_curr, nn.Linear):
-                # raise TypeError(
-                #     "`Linear` layer must be preceded by layer of type `Flatten`."
-                # )
-
-                # - Convert to convolutional 2d layer
-                lyr_curr = convert_linear_to_conv(input_shape, lyr_curr)
-
-                # - Go on as with conv. layer, replacing the linear layer
-                i_next, input_shape = self._handle_conv2d_layer(
-                    [lyr_curr] + layers[i_layer + 1 :], input_shape, i_layer_speck,
-                )
-
-                if i_next is None:
-                    # TODO: How to route to readout layer? Does destination need to be set?
-                    break
-                else:
-                    # Add 2 to i_layer to go to next layer (after Linear and Spiking)
-                    # + i_next for number of consolidated pooling layers
-                    i_layer += i_next + 2
-                    i_layer_speck += 1
 
             elif isinstance(lyr_curr, sl.InputLayer):
                 raise TypeError(f"Only first layer can be of type {type(lyr_curr)}.")
@@ -189,14 +125,8 @@
 
         # print("Finished configuration of Speck.")
 
-<<<<<<< HEAD
-        self._config = config
-        self.sequence = nn.Sequential(*compatible_layers)
-
-    @property
-    def config(self):
-        return self._config
-=======
+        self.sequence = nn.Sequential(*self.compatible_layers)
+
     def _handle_conv2d_layer(self, layers, input_shape, i_layer_speck):
 
         lyr_curr = layers[0]
@@ -215,14 +145,16 @@
             raise TypeError("Convolutional layer must be followed by spiking layer.")
 
         # Extract configuration specs from layer objects and update Speck config
-        input_shape = self.spiking_conv2d_to_speck(
-            input_shape, lyr_curr, lyr_next, speck_layer
-        )
+        # input_shape = self.spiking_conv2d_to_speck(
+        #     input_shape, lyr_curr, lyr_next, speck_layer
+        # )
 
         # - Consolidate pooling from subsequent layers
-        pooling, input_shape, i_next = self.consolidate_pooling(layers[2:], input_shape)
-
-        # - Destination for CNN layer... make sure that is cnn or sum pooling?
+        pooling, _, i_next = self.consolidate_pooling(layers[2:], input_shape)
+
+        compatible_object = SpeckLayer(conv=lyr_curr, spk=lyr_next, pool=pooling, in_shape=input_shape)
+        self.compatible_layers.append(compatible_object)
+        input_shape = self.write_speck_config(input_shape, compatible_object.config_dict, speck_layer)
 
         # For now: Sequential model, second destination always disabled
         speck_layer.destinations[1].enable = False
@@ -237,10 +169,12 @@
             speck_layer.destinations[0].enable = False
 
         return i_next, input_shape
->>>>>>> dddcff6a
 
     def forward(self, x):
-        return self.sequence(x)
+        for l in self.sequence:
+            print(x.shape)
+            x = l(x)
+        return x
 
     def write_speck_config(
         self,
@@ -365,251 +299,6 @@
             # TODO: infer_output_shape does not work with discretized
             return pooling, infer_output_shape(layer, input_shape)
 
-<<<<<<< HEAD
-    # def spiking_conv2d_to_dict(
-    #     self, conv_lyr: nn.Conv2d, spike_lyr: sl.iaf_bptt.SpikingLayer, input_shape: dict
-    # ):
-    #     # - Discretize layers
-    #     conv_lyr, spike_lyr = discretize_conv_spike(conv_lyr, spike_lyr, to_int=False)
-    #
-    #     # - Extract configuration info
-    #     config = self.conv2d_to_dict(conv_lyr)
-    #     config.update(self.spiking_to_dict(spike_lyr))
-    #     config["layer_params"]["leak_enable"] = config.pop("leak_enable")
-    #
-    #     # - Input and output shapes
-    #     conv2d_shape_out = infer_output_shape(conv_lyr, input_shape)
-    #     spiking_shape_out = spike_lyr.get_output_shape(conv2d_shape_out)
-    #
-    #     dimensions = config["dimensions"]
-    #     dimensions["channel_count"] = input_shape[0]
-    #     dimensions["input_shape_y"] = input_shape[1]
-    #     dimensions["input_shape_x"] = input_shape[2]
-    #
-    #     dimensions["output_feature_count"] = spiking_shape_out[0]
-    #     dimensions["output_shape_y"] = spiking_shape_out[1]
-    #     dimensions["output_shape_x"] = spiking_shape_out[2]
-    #
-    #     return config
-    #
-    # def conv2d_to_dict(self, layer: nn.Conv2d) -> Dict:
-    #     """
-    #     conv2d_to_dict - Extract a dict with parameters from a `Conv2dLayer`
-    #                      so that they can be written to a Speck configuration.
-    #     :param layer:    Conv2dLayer whose parameters should be extracted
-    #     :return:
-    #         Dict    Parameters of `layer`
-    #     """
-    #     # - Layer dimension parameters
-    #     dimensions = dict()
-    #
-    #     # - Padding
-    #     dimensions["padding_y"], dimensions["padding_x"] = layer.padding
-    #
-    #     # - Stride
-    #     dimensions["stride_y"], dimensions["stride_x"] = layer.stride
-    #
-    #     # - Kernel size
-    #     dimensions["kernel_size"] = layer.kernel_size[0]
-    #     if dimensions["kernel_size"] != layer.kernel_size[1]:
-    #         raise ValueError(
-    #             f"SpikingConv2dLayer `{layer.layer_name}` Kernel must have same height and width."
-    #         )
-    #
-    #     # TODO: Is dilation supported??
-    #
-    #     # - Weights and biases
-    #     if layer.bias:
-    #         weights, biases = layer.parameters()
-    #         biases = biases.int().tolist()
-    #         leak_enable = True
-    #     else:
-    #         (weights,) = layer.parameters()
-    #         biases = [0 for _ in range(layer.out_channels)]
-    #         leak_enable = False
-    #     # TODO: Is transposing weights still necessary?
-    #     # Transpose last two dimensions of weights to match cortexcontrol
-    #     weights = weights.transpose(2, 3)
-    #     weights = weights.int().tolist()
-    #
-    #     return {
-    #         "dimensions": dimensions,
-    #         "weights": weights,
-    #         "biases": biases,
-    #         "leak_enable": leak_enable,
-    #     }
-
-    # def spiking_to_dict(self, layer: sl.iaf_bptt.SpikingLayer) -> Dict:
-    #     """
-    #     spiking_to_dict - Extract a dict with parameters from a `SpikingLayer`
-    #                       so that they can be written to a Speck configuration.
-    #     :param layer:   SpikingLayer whose parameters should be extracted
-    #     :return:
-    #         Dict    Parameters of `layer`
-    #     """
-    #     layer = discretize_sl(layer)
-    #
-    #     # - Neuron states
-    #     if layer.state is None or len(layer.state.shape) == 1:
-    #         neurons_state = None
-    #     else:
-    #         # TODO: Is this still necessary?
-    #         neurons_state = layer.state.transpose(2, 3).int().tolist()
-    #
-    #     # - Warn if membrane_subtract does not match threshold
-    #     if layer.membrane_subtract != layer.threshold:
-    #         warn(
-    #             f"SpikingLayer `{layer.layer_name}`: Subtraction of membrane potential is always by high threshold."
-    #         )
-    #
-    #     layer_params = dict(
-    #         threshold_high=layer.threshold,
-    #         threshold_low=layer.threshold_low,
-    #         monitor_enable=False,  # Yes or no?
-    #     )
-    #
-    #     return {
-    #         "layer_params": layer_params,
-    #         "neurons_state": neurons_state,
-    #     }
-=======
-    def spiking_conv2d_to_dict(
-        self,
-        conv_lyr: nn.Conv2d,
-        spike_lyr: sl.iaf_bptt.SpikingLayer,
-        input_shape: dict,
-    ):
-        # - Discretize layers
-        conv_lyr, spike_lyr = discretize_conv_spike(conv_lyr, spike_lyr, to_int=False)
-
-        # - Extract configuration info
-        config = self.conv2d_to_dict(conv_lyr)
-        config.update(self.spiking_to_dict(spike_lyr))
-        config["layer_params"]["leak_enable"] = config.pop("leak_enable")
-
-        # - Input and output shapes
-        conv2d_shape_out = infer_output_shape(conv_lyr, input_shape)
-        spiking_shape_out = spike_lyr.get_output_shape(conv2d_shape_out)
-
-        dimensions = config["dimensions"]
-        dimensions["channel_count"] = input_shape[0]
-        dimensions["input_shape_y"] = input_shape[1]
-        dimensions["input_shape_x"] = input_shape[2]
-
-        dimensions["output_feature_count"] = spiking_shape_out[0]
-        dimensions["output_shape_y"] = spiking_shape_out[1]
-        dimensions["output_shape_x"] = spiking_shape_out[2]
-
-        return config
-
-    def conv2d_to_dict(self, layer: nn.Conv2d) -> Dict:
-        """
-        conv2d_to_dict - Extract a dict with parameters from a `Conv2dLayer`
-                         so that they can be written to a Speck configuration.
-        :param layer:    Conv2dLayer whose parameters should be extracted
-        :return:
-            Dict    Parameters of `layer`
-        """
-        # - Layer dimension parameters
-        dimensions = dict()
-
-        # - Padding
-        dimensions["padding_y"], dimensions["padding_x"] = layer.padding
-
-        # - Stride
-        dimensions["stride_y"], dimensions["stride_x"] = layer.stride
-
-        # - Kernel size
-        dimensions["kernel_size"] = layer.kernel_size[0]
-        if dimensions["kernel_size"] != layer.kernel_size[1]:
-            raise ValueError(
-                f"SpikingConv2dLayer `{layer.layer_name}` Kernel must have same height and width."
-            )
-
-        # TODO: Is dilation supported??
-
-        # - Weights and biases
-        if layer.bias:
-            weights, biases = layer.parameters()
-            biases = biases.int().tolist()
-            leak_enable = True
-        else:
-            (weights,) = layer.parameters()
-            biases = [0 for _ in range(layer.out_channels)]
-            leak_enable = False
-        # TODO: Is transposing weights still necessary?
-        # Transpose last two dimensions of weights to match cortexcontrol
-        weights = weights.transpose(2, 3)
-        weights = weights.int().tolist()
-
-        return {
-            "dimensions": dimensions,
-            "weights": weights,
-            "biases": biases,
-            "leak_enable": leak_enable,
-        }
-
-    def spiking_to_dict(self, layer: sl.iaf_bptt.SpikingLayer) -> Dict:
-        """
-        spiking_to_dict - Extract a dict with parameters from a `SpikingLayer`
-                          so that they can be written to a Speck configuration.
-        :param layer:   SpikingLayer whose parameters should be extracted
-        :return:
-            Dict    Parameters of `layer`
-        """
-        layer = discretize_sl(layer)
-
-        # - Neuron states
-        if layer.state is None or len(layer.state.shape) == 1:
-            neurons_state = None
-        else:
-            # TODO: Is this still necessary?
-            neurons_state = layer.state.transpose(2, 3).int().tolist()
-
-        # - Warn if membrane_subtract does not match threshold
-        if layer.membrane_subtract != layer.threshold:
-            warn(
-                f"SpikingLayer `{layer.layer_name}`: Subtraction of membrane potential is always by high threshold."
-            )
-
-        layer_params = dict(
-            threshold_high=layer.threshold,
-            threshold_low=layer.threshold_low,
-            monitor_enable=False,  # Yes or no?
-        )
-
-        return {
-            "layer_params": layer_params,
-            "neurons_state": neurons_state,
-        }
->>>>>>> dddcff6a
-
-
-def convert_linear_to_conv(input_shape, lin):
-    in_chan, in_h, in_w = input_shape
-
-    if lin.in_features != in_chan * in_h * in_w:
-        raise ValueError("Shapes don't match.")
-
-    layer = nn.Conv2d(
-        in_channels=in_chan,
-        kernel_size=(in_h, in_w),
-        out_channels=lin.out_features,
-        padding=0,
-        bias=lin.bias is not None,
-    )
-
-    if lin.bias is not None:
-        layer.bias.data = lin.bias.data.clone().detach()
-
-    layer.weight.data = (
-        lin.weight.data.clone()
-        .detach()
-        .reshape((lin.out_features, in_chan, in_h, in_w))
-    )
-
-    return layer
-
 
 # def identity_dimensions(input_shape: Tuple[int]) -> sd.configuration.CNNLayerDimensions:
 #     """
