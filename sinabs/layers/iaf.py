--- conflicted
+++ resolved
@@ -165,13 +165,7 @@
             if threshold_low is not None and not neg_spikes:
                 state = self.thresh_lower(state)  # Lower bound on the activation
 
-<<<<<<< HEAD
-
-        self.state = state
-        self.spikes_number = spikes_number.sum()
-=======
         self.state = state  # TODO: parhaps this is not necessary and wastes memory?
         self.spikes_number = spikes_number.sum()
 
->>>>>>> 6b073220
         return spikes_number