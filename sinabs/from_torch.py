--- conflicted
+++ resolved
@@ -137,14 +137,10 @@
 
         self.convert_module(spk_model)
         network = Network(
-<<<<<<< HEAD
-            model, spk_model, input_shape=self.input_shape, synops=self.synops
-=======
             model, spk_model,
             input_shape=self.input_shape,
             synops=self.synops,
             batch_size=self.batch_size
->>>>>>> 04b418cf
         )
 
         return network
