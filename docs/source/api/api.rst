API
===

.. toctree::
<<<<<<< HEAD
    dynapcnn/dynapcnn
=======
    chip_factory
    config_builder
    crop2d
    discretize
    dvslayer
    dynapcnn_compatible_network
    dynapcnnlayer
    exceptions
    flipdims
    io
    mapping
    utils
>>>>>>> 57be22cc
<|MERGE_RESOLUTION|>--- conflicted
+++ resolved
@@ -1,20 +1,5 @@
 API
-===
+---
 
 .. toctree::
-<<<<<<< HEAD
-    dynapcnn/dynapcnn
-=======
-    chip_factory
-    config_builder
-    crop2d
-    discretize
-    dvslayer
-    dynapcnn_compatible_network
-    dynapcnnlayer
-    exceptions
-    flipdims
-    io
-    mapping
-    utils
->>>>>>> 57be22cc
+    dynapcnn/dynapcnn