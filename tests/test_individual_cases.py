--- conflicted
+++ resolved
@@ -10,13 +10,8 @@
 from torch import nn
 from sinabs.from_torch import from_model
 from sinabs.layers.iaf_bptt import SpikingLayer
-<<<<<<< HEAD
 from sinabs.layers import SumPool2d
-=======
 import pytest
-
-torch.manual_seed(0)
->>>>>>> 33505193
 
 
 input_shape = (2, 16, 16)
@@ -43,10 +38,6 @@
     spn_out = spn(input_data).squeeze()
 
     print(snn_out.sum(), spn_out.sum())
-<<<<<<< HEAD
-=======
-    # breakpoint()
->>>>>>> 33505193
     assert torch.equal(snn_out, spn_out)
 
     if TEST_CONFIGS:
