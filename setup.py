#  Copyright (c) 2019-2019     aiCTX AG (Sadique Sheik, Qian Liu).
#
#  This file is part of sinabs
#
#  sinabs is free software: you can redistribute it and/or modify
#  it under the terms of the GNU Affero General Public License as published by
#  the Free Software Foundation, either version 3 of the License, or
#  (at your option) any later version.
#
#  sinabs is distributed in the hope that it will be useful,
#  but WITHOUT ANY WARRANTY; without even the implied warranty of
#  MERCHANTABILITY or FITNESS FOR A PARTICULAR PURPOSE.  See the
#  GNU Affero General Public License for more details.
#
#  You should have received a copy of the GNU Affero General Public License
#  along with sinabs.  If not, see <https://www.gnu.org/licenses/>.

from setuptools import setup

with open("README.md", "r") as fh:
    long_description = fh.read()

setup(
    name="sinabs",
<<<<<<< HEAD
    version="0.1.dev6",
    packages=["sinabs", "sinabs.layers", "sinabs.layers.functional","sinabs.from_keras"],
=======
    author="aiCTX AG",
    author_email="sadique.sheik@aictx.ai",
    version="0.1.dev7",
    description="A spiking deep neural network simulator, and neuromoprhic hardware emulator",
    long_description=long_description,
    long_description_content_type="text/markdown",
    packages=["sinabs", "sinabs.layers", "sinabs.from_keras"],
>>>>>>> e7ce2448
    license="GNU AGPLv3, Copyright (c) 2019 aiCTX AG",
    install_requires=["numpy", "pandas", "torch"],
    python_requires=">=3.6",
    project_urls={
        "Source": "https://gitlab.com/aiCTX/sinabs/",
        "Documentation": "https://aictx.gitlab.io/sinabs",
    },
    classifiers=[
        "Programming Language :: Python :: 3",
        "License :: OSI Approved :: GNU Affero General Public License v3 or later (AGPLv3+)",
    ],
)<|MERGE_RESOLUTION|>--- conflicted
+++ resolved
@@ -22,18 +22,13 @@
 
 setup(
     name="sinabs",
-<<<<<<< HEAD
-    version="0.1.dev6",
+    version="0.1.dev7",
     packages=["sinabs", "sinabs.layers", "sinabs.layers.functional","sinabs.from_keras"],
-=======
     author="aiCTX AG",
     author_email="sadique.sheik@aictx.ai",
-    version="0.1.dev7",
     description="A spiking deep neural network simulator, and neuromoprhic hardware emulator",
     long_description=long_description,
     long_description_content_type="text/markdown",
-    packages=["sinabs", "sinabs.layers", "sinabs.from_keras"],
->>>>>>> e7ce2448
     license="GNU AGPLv3, Copyright (c) 2019 aiCTX AG",
     install_requires=["numpy", "pandas", "torch"],
     python_requires=">=3.6",
