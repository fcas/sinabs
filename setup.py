--- conflicted
+++ resolved
@@ -18,28 +18,6 @@
 from setuptools import setup
 
 setup(
-<<<<<<< HEAD
-    name="sinabs",
-    author="aiCTX AG",
-    author_email="sadique.sheik@aictx.ai",
-    version="0.1.dev8",
-    description="A spiking deep neural network simulator, and neuromoprhic hardware emulator",
-    long_description=long_description,
-    long_description_content_type="text/markdown",
-    packages=["sinabs", "sinabs.layers", "sinabs.from_keras"],
-    license="GNU AGPLv3, Copyright (c) 2019 aiCTX AG",
-    install_requires=["numpy", "pandas", "torch"],
-    python_requires=">=3.6",
-    project_urls={
-        "Source": "https://gitlab.com/aiCTX/sinabs/",
-        "Documentation": "https://aictx.gitlab.io/sinabs",
-    },
-    classifiers=[
-        "Programming Language :: Python :: 3",
-        "License :: OSI Approved :: GNU Affero General Public License v3 or later (AGPLv3+)",
-    ],
-=======
     setup_requires=['pbr'],
     pbr=True
->>>>>>> 5a0b74c0
 )